--- conflicted
+++ resolved
@@ -1,13 +1,7 @@
 {
-<<<<<<< HEAD
-  "name": "@bryangingechen/lean-client-js-browser",
-  "version": "1.4.0",
-  "description": "Fork of lean-client-js-browser: Interface to the Lean server",
-=======
   "name": "lean-client-js-browser",
   "version": "1.5.0",
   "description": "Interface to the Lean server",
->>>>>>> 8b7f2a13
   "main": "lib/index.js",
   "types": "lib/index.d.ts",
   "unpkg": "dist/leanBrowser.js",
@@ -23,16 +17,10 @@
     "/dist/leanBrowser.js"
   ],
   "keywords": [],
-  "author": {
-    "name": "Bryan Gin-ge Chen",
-    "email": "bryangingechen@gmail.com"
-  },
-  "contributors": [
-    "Gabriel Ebner <gebner@gebner.org>"
-  ],
+  "author": "Gabriel Ebner <gebner@gebner.org>",
   "repository": {
     "type": "git",
-    "url": "https://github.com/bryangingechen/lean-client-js"
+    "url": "https://github.com/leanprover/lean-client-js"
   },
   "scripts": {
     "compile": "tsc -w -p ./"
